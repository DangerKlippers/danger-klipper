--- conflicted
+++ resolved
@@ -6,60 +6,53 @@
 # This file may be distributed under the terms of the GNU GPLv3 license.
 import chelper
 
-<<<<<<< HEAD
-=======
-INACTIVE = 'INACTIVE'
-PRIMARY = 'PRIMARY'
-COPY = 'COPY'
-MIRROR = 'MIRROR'
->>>>>>> ed66982b
+INACTIVE = "INACTIVE"
+PRIMARY = "PRIMARY"
+COPY = "COPY"
+MIRROR = "MIRROR"
+
 
 class DualCarriages:
     VALID_MODES = [PRIMARY, COPY, MIRROR]
+
     def __init__(self, dc_config, rail_0, rail_1, axis):
         self.printer = dc_config.get_printer()
         self.axis = axis
         self.dc = (rail_0, rail_1)
-<<<<<<< HEAD
-        self.saved_state = None
+        self.saved_states = {}
+        safe_dist = dc_config.getfloat("safe_distance", None, minval=0.0)
+        if safe_dist is None:
+            dc0_rail = rail_0.get_rail()
+            dc1_rail = rail_1.get_rail()
+            safe_dist = min(
+                abs(dc0_rail.position_min - dc1_rail.position_min),
+                abs(dc0_rail.position_max - dc1_rail.position_max),
+            )
+        self.safe_dist = safe_dist
         self.printer.add_object("dual_carriage", self)
+        self.printer.register_event_handler("klippy:ready", self._handle_ready)
         gcode = self.printer.lookup_object("gcode")
         gcode.register_command(
             "SET_DUAL_CARRIAGE",
             self.cmd_SET_DUAL_CARRIAGE,
             desc=self.cmd_SET_DUAL_CARRIAGE_help,
         )
-
-    def toggle_active_dc_rail(self, index):
-        toolhead = self.printer.lookup_object("toolhead")
-=======
-        self.saved_states = {}
-        safe_dist = dc_config.getfloat('safe_distance', None, minval=0.)
-        if safe_dist is None:
-            dc0_rail = rail_0.get_rail()
-            dc1_rail = rail_1.get_rail()
-            safe_dist = min(abs(dc0_rail.position_min - dc1_rail.position_min),
-                            abs(dc0_rail.position_max - dc1_rail.position_max))
-        self.safe_dist = safe_dist
-        self.printer.add_object('dual_carriage', self)
-        self.printer.register_event_handler("klippy:ready", self._handle_ready)
-        gcode = self.printer.lookup_object('gcode')
         gcode.register_command(
-                   'SET_DUAL_CARRIAGE', self.cmd_SET_DUAL_CARRIAGE,
-                   desc=self.cmd_SET_DUAL_CARRIAGE_help)
+            "SAVE_DUAL_CARRIAGE_STATE",
+            self.cmd_SAVE_DUAL_CARRIAGE_STATE,
+            desc=self.cmd_SAVE_DUAL_CARRIAGE_STATE_help,
+        )
         gcode.register_command(
-                   'SAVE_DUAL_CARRIAGE_STATE',
-                   self.cmd_SAVE_DUAL_CARRIAGE_STATE,
-                   desc=self.cmd_SAVE_DUAL_CARRIAGE_STATE_help)
-        gcode.register_command(
-                   'RESTORE_DUAL_CARRIAGE_STATE',
-                   self.cmd_RESTORE_DUAL_CARRIAGE_STATE,
-                   desc=self.cmd_RESTORE_DUAL_CARRIAGE_STATE_help)
+            "RESTORE_DUAL_CARRIAGE_STATE",
+            self.cmd_RESTORE_DUAL_CARRIAGE_STATE,
+            desc=self.cmd_RESTORE_DUAL_CARRIAGE_STATE_help,
+        )
+
     def get_rails(self):
         return self.dc
+
     def toggle_active_dc_rail(self, index, override_rail=False):
-        toolhead = self.printer.lookup_object('toolhead')
->>>>>>> ed66982b
+        toolhead = self.printer.lookup_object("toolhead")
         toolhead.flush_step_generation()
         pos = toolhead.get_position()
         kin = toolhead.get_kinematics()
@@ -68,82 +61,34 @@
             if i != index:
                 if dc.is_active():
                     dc.inactivate(pos)
-<<<<<<< HEAD
-                kin.override_rail(3, dc_rail)
-            elif dc.is_active() is False:
-                newpos = (
-                    pos[: self.axis] + [dc.axis_position] + pos[self.axis + 1 :]
-                )
-                dc.activate(newpos)
-                kin.override_rail(self.axis, dc_rail)
-                toolhead.set_position(newpos)
-                kin.update_limits(self.axis, dc_rail.get_range())
-
-    def get_status(self, eventtime=None):
-        dc0, dc1 = self.dc
-        if dc0.is_active() is True:
-            return {"mode": "FULL_CONTROL", "active_carriage": "CARRIAGE_0"}
-        else:
-            return {"mode": "FULL_CONTROL", "active_carriage": "CARRIAGE_1"}
-
-    def save_idex_state(self):
-        dc0, dc1 = self.dc
-        if dc0.is_active() is True:
-            mode, active_carriage = ("FULL_CONTROL", "CARRIAGE_0")
-        else:
-            mode, active_carriage = ("FULL_CONTROL", "CARRIAGE_1")
-        self.saved_state = {
-            "mode": mode,
-            "active_carriage": active_carriage,
-            "axis_positions": (dc0.axis_position, dc1.axis_position),
-        }
-
-    def restore_idex_state(self):
-        if self.saved_state is not None:
-            # set carriage 0 active
-            if (
-                self.saved_state["active_carriage"] == "CARRIAGE_0"
-                and self.dc[0].is_active() is False
-            ):
-                self.toggle_active_dc_rail(0)
-            # set carriage 1 active
-            elif (
-                self.saved_state["active_carriage"] == "CARRIAGE_1"
-                and self.dc[1].is_active() is False
-            ):
-                self.toggle_active_dc_rail(1)
-
-    cmd_SET_DUAL_CARRIAGE_help = "Set which carriage is active"
-
-    def cmd_SET_DUAL_CARRIAGE(self, gcmd):
-        index = gcmd.get_int("CARRIAGE", minval=0, maxval=1)
-        if (
-            not (self.dc[0].is_active() == self.dc[1].is_active())
-            and self.dc[index].is_active() is False
-        ):
-            self.toggle_active_dc_rail(index)
-=======
                 if override_rail:
                     kin.override_rail(3, dc_rail)
         target_dc = self.dc[index]
         if target_dc.mode != PRIMARY:
-            newpos = pos[:self.axis] + [target_dc.get_axis_position(pos)] \
-                        + pos[self.axis+1:]
+            newpos = (
+                pos[: self.axis]
+                + [target_dc.get_axis_position(pos)]
+                + pos[self.axis + 1 :]
+            )
             target_dc.activate(PRIMARY, newpos, old_position=pos)
             if override_rail:
                 kin.override_rail(self.axis, target_dc.get_rail())
             toolhead.set_position(newpos)
         kin.update_limits(self.axis, target_dc.get_rail().get_range())
+
     def home(self, homing_state):
-        kin = self.printer.lookup_object('toolhead').get_kinematics()
+        kin = self.printer.lookup_object("toolhead").get_kinematics()
         for i, dc_rail in enumerate(self.dc):
             self.toggle_active_dc_rail(i, override_rail=True)
             kin.home_axis(homing_state, self.axis, dc_rail.get_rail())
         # Restore the original rails ordering
         self.toggle_active_dc_rail(0, override_rail=True)
+
     def get_status(self, eventtime=None):
-        return {('carriage_%d' % (i,)) : dc.mode
-                for (i, dc) in enumerate(self.dc)}
+        return {
+            ("carriage_%d" % (i,)): dc.mode for (i, dc) in enumerate(self.dc)
+        }
+
     def get_kin_range(self, toolhead, mode):
         pos = toolhead.get_position()
         axes_pos = [dc.get_axis_position(pos) for dc in self.dc]
@@ -154,21 +99,23 @@
         safe_dist = self.safe_dist
 
         if mode == COPY:
-            range_min = max(range_min,
-                            axes_pos[0] - axes_pos[1] + dc1_rail.position_min)
-            range_max = min(range_max,
-                            axes_pos[0] - axes_pos[1] + dc1_rail.position_max)
+            range_min = max(
+                range_min, axes_pos[0] - axes_pos[1] + dc1_rail.position_min
+            )
+            range_max = min(
+                range_max, axes_pos[0] - axes_pos[1] + dc1_rail.position_max
+            )
         elif mode == MIRROR:
             if dc0_rail.get_homing_info().positive_dir:
-                range_min = max(range_min,
-                                0.5 * (sum(axes_pos) + safe_dist))
-                range_max = min(range_max,
-                                sum(axes_pos) - dc1_rail.position_min)
+                range_min = max(range_min, 0.5 * (sum(axes_pos) + safe_dist))
+                range_max = min(
+                    range_max, sum(axes_pos) - dc1_rail.position_min
+                )
             else:
-                range_max = min(range_max,
-                                0.5 * (sum(axes_pos) - safe_dist))
-                range_min = max(range_min,
-                                sum(axes_pos) - dc1_rail.position_max)
+                range_max = min(range_max, 0.5 * (sum(axes_pos) - safe_dist))
+                range_min = max(
+                    range_min, sum(axes_pos) - dc1_rail.position_max
+                )
         else:
             # mode == PRIMARY
             active_idx = 1 if self.dc[1].is_active() else 0
@@ -181,8 +128,9 @@
             else:
                 range_max = min(range_max, axes_pos[inactive_idx] - safe_dist)
         return (range_min, range_max)
+
     def activate_dc_mode(self, index, mode):
-        toolhead = self.printer.lookup_object('toolhead')
+        toolhead = self.printer.lookup_object("toolhead")
         toolhead.flush_step_generation()
         kin = toolhead.get_kinematics()
         if mode == INACTIVE:
@@ -193,135 +141,82 @@
             self.toggle_active_dc_rail(0)
             self.dc[index].activate(mode, toolhead.get_position())
         kin.update_limits(self.axis, self.get_kin_range(toolhead, mode))
+
     def _handle_ready(self):
         # Apply the transform later during Klipper initialization to make sure
         # that input shaping can pick up the correct stepper kinematic flags.
         for dc in self.dc:
             dc.apply_transform()
+
     cmd_SET_DUAL_CARRIAGE_help = "Configure the dual carriages mode"
+
     def cmd_SET_DUAL_CARRIAGE(self, gcmd):
-        index = gcmd.get_int('CARRIAGE', minval=0, maxval=1)
-        mode = gcmd.get('MODE', PRIMARY).upper()
+        index = gcmd.get_int("CARRIAGE", minval=0, maxval=1)
+        mode = gcmd.get("MODE", PRIMARY).upper()
         if mode not in self.VALID_MODES:
             raise gcmd.error("Invalid mode=%s specified" % (mode,))
         if mode in [COPY, MIRROR]:
             if index == 0:
                 raise gcmd.error(
-                        "Mode=%s is not supported for carriage=0" % (mode,))
+                    "Mode=%s is not supported for carriage=0" % (mode,)
+                )
             curtime = self.printer.get_reactor().monotonic()
-            kin = self.printer.lookup_object('toolhead').get_kinematics()
-            axis = 'xyz'[self.axis]
-            if axis not in kin.get_status(curtime)['homed_axes']:
+            kin = self.printer.lookup_object("toolhead").get_kinematics()
+            axis = "xyz"[self.axis]
+            if axis not in kin.get_status(curtime)["homed_axes"]:
                 raise gcmd.error(
-                        "Axis %s must be homed prior to enabling mode=%s" %
-                        (axis, mode))
+                    "Axis %s must be homed prior to enabling mode=%s"
+                    % (axis, mode)
+                )
         self.activate_dc_mode(index, mode)
-    cmd_SAVE_DUAL_CARRIAGE_STATE_help = \
-            "Save dual carriages modes and positions"
+
+    cmd_SAVE_DUAL_CARRIAGE_STATE_help = (
+        "Save dual carriages modes and positions"
+    )
+
     def cmd_SAVE_DUAL_CARRIAGE_STATE(self, gcmd):
-        state_name = gcmd.get('NAME', 'default')
-        pos = self.printer.lookup_object('toolhead').get_position()
+        state_name = gcmd.get("NAME", "default")
+        pos = self.printer.lookup_object("toolhead").get_position()
         self.saved_states[state_name] = {
-            'carriage_modes': [dc.mode for dc in self.dc],
-            'axes_positions': [dc.get_axis_position(pos) for dc in self.dc],
+            "carriage_modes": [dc.mode for dc in self.dc],
+            "axes_positions": [dc.get_axis_position(pos) for dc in self.dc],
         }
-    cmd_RESTORE_DUAL_CARRIAGE_STATE_help = \
-            "Restore dual carriages modes and positions"
+
+    cmd_RESTORE_DUAL_CARRIAGE_STATE_help = (
+        "Restore dual carriages modes and positions"
+    )
+
     def cmd_RESTORE_DUAL_CARRIAGE_STATE(self, gcmd):
-        state_name = gcmd.get('NAME', 'default')
+        state_name = gcmd.get("NAME", "default")
         saved_state = self.saved_states.get(state_name)
         if saved_state is None:
             raise gcmd.error("Unknown DUAL_CARRIAGE state: %s" % (state_name,))
-        move_speed = gcmd.get_float('MOVE_SPEED', 0., above=0.)
-        toolhead = self.printer.lookup_object('toolhead')
+        move_speed = gcmd.get_float("MOVE_SPEED", 0.0, above=0.0)
+        toolhead = self.printer.lookup_object("toolhead")
         toolhead.flush_step_generation()
         pos = toolhead.get_position()
-        if gcmd.get_int('MOVE', 1):
+        if gcmd.get_int("MOVE", 1):
             for i, dc in enumerate(self.dc):
                 self.toggle_active_dc_rail(i)
-                saved_pos = saved_state['axes_positions'][i]
+                saved_pos = saved_state["axes_positions"][i]
                 toolhead.manual_move(
-                        pos[:self.axis] + [saved_pos] + pos[self.axis+1:],
-                        move_speed or dc.get_rail().homing_speed)
+                    pos[: self.axis] + [saved_pos] + pos[self.axis + 1 :],
+                    move_speed or dc.get_rail().homing_speed,
+                )
         for i, dc in enumerate(self.dc):
-            saved_mode = saved_state['carriage_modes'][i]
+            saved_mode = saved_state["carriage_modes"][i]
             self.activate_dc_mode(i, saved_mode)
->>>>>>> ed66982b
 
 
 class DualCarriagesRail:
-<<<<<<< HEAD
-    ACTIVE = 1
-    INACTIVE = 2
-
-    def __init__(
-        self,
-        printer,
-        rail,
-        axis,
-        active,
-        stepper_alloc_active,
-        stepper_alloc_inactive=None,
-    ):
-        self.printer = printer
-        self.rail = rail
-        self.axis = axis
-        self.status = (self.INACTIVE, self.ACTIVE)[active]
-        self.stepper_alloc_active = stepper_alloc_active
-        self.stepper_alloc_inactive = stepper_alloc_inactive
-        self.axis_position = -1
-        self.stepper_active_sk = {}
-        self.stepper_inactive_sk = {}
-        for s in rail.get_steppers():
-            self._save_sk(self.status, s, s.get_stepper_kinematics())
-
-    def _alloc_sk(self, alloc_func, *params):
-        ffi_main, ffi_lib = chelper.get_ffi()
-        return ffi_main.gc(getattr(ffi_lib, alloc_func)(*params), ffi_lib.free)
-
-    def _get_sk(self, status, stepper):
-        sk = None
-        if status == self.ACTIVE:
-            sk = self.stepper_active_sk.get(stepper, None)
-            if sk is None and self.stepper_alloc_active:
-                sk = self._alloc_sk(*self.stepper_alloc_active)
-                self._save_sk(status, stepper, sk)
-        elif status == self.INACTIVE:
-            sk = self.stepper_inactive_sk.get(stepper, None)
-            if sk is None and self.stepper_alloc_inactive:
-                sk = self._alloc_sk(*self.stepper_alloc_inactive)
-                self._save_sk(status, stepper, sk)
-        return sk
-
-    def _save_sk(self, status, stepper, sk):
-        if status == self.ACTIVE:
-            self.stepper_active_sk[stepper] = sk
-        elif status == self.INACTIVE:
-            self.stepper_inactive_sk[stepper] = sk
-
-    def _update_stepper_alloc(self, position, active=True):
-        toolhead = self.printer.lookup_object("toolhead")
-        self.axis_position = position[self.axis]
-        self.rail.set_trapq(None)
-        old_status = self.status
-        self.status = (self.INACTIVE, self.ACTIVE)[active]
-        for s in self.rail.get_steppers():
-            sk = self._get_sk(self.status, s)
-            if sk is None:
-                return
-            old_sk = s.set_stepper_kinematics(sk)
-            self._save_sk(old_status, s, old_sk)
-        self.rail.set_position(position)
-        self.rail.set_trapq(toolhead.get_trapq())
-
-=======
-    ENC_AXES = [b'x', b'y']
+    ENC_AXES = [b"x", b"y"]
+
     def __init__(self, rail, axis, active):
         self.rail = rail
         self.axis = axis
         self.mode = (INACTIVE, PRIMARY)[active]
-        self.offset = 0.
-        self.scale = 1. if active else 0.
+        self.offset = 0.0
+        self.scale = 1.0 if active else 0.0
         ffi_main, ffi_lib = chelper.get_ffi()
         self.dc_stepper_kinematics = []
         self.orig_stepper_kinematics = []
@@ -331,39 +226,37 @@
             ffi_lib.dual_carriage_set_sk(sk, orig_sk)
             # Set the default transform for the other axis
             ffi_lib.dual_carriage_set_transform(
-                    sk, self.ENC_AXES[1 - axis], 1., 0.)
+                sk, self.ENC_AXES[1 - axis], 1.0, 0.0
+            )
             self.dc_stepper_kinematics.append(sk)
             self.orig_stepper_kinematics.append(orig_sk)
             s.set_stepper_kinematics(sk)
->>>>>>> ed66982b
+
     def get_rail(self):
         return self.rail
 
     def is_active(self):
-<<<<<<< HEAD
-        return self.status == self.ACTIVE
-
-    def activate(self, position):
-        self._update_stepper_alloc(position, active=True)
-
-=======
         return self.mode != INACTIVE
+
     def get_axis_position(self, position):
         return position[self.axis] * self.scale + self.offset
+
     def apply_transform(self):
         ffi_main, ffi_lib = chelper.get_ffi()
         for sk in self.dc_stepper_kinematics:
             ffi_lib.dual_carriage_set_transform(
-                    sk, self.ENC_AXES[self.axis], self.scale, self.offset)
+                sk, self.ENC_AXES[self.axis], self.scale, self.offset
+            )
+
     def activate(self, mode, position, old_position=None):
         old_axis_position = self.get_axis_position(old_position or position)
-        self.scale = -1. if mode == MIRROR else 1.
+        self.scale = -1.0 if mode == MIRROR else 1.0
         self.offset = old_axis_position - position[self.axis] * self.scale
         self.apply_transform()
         self.mode = mode
->>>>>>> ed66982b
+
     def inactivate(self, position):
         self.offset = self.get_axis_position(position)
-        self.scale = 0.
+        self.scale = 0.0
         self.apply_transform()
         self.mode = INACTIVE
--- conflicted
+++ resolved
@@ -6,14 +6,11 @@
 import stepper
 from . import idex_modes
 
+
 # The hybrid-corexz kinematic is also known as Markforged kinematics
 class HybridCoreXZKinematics:
     def __init__(self, toolhead, config):
         self.printer = config.get_printer()
-<<<<<<< HEAD
-        printer_config = config.getsection("printer")
-=======
->>>>>>> 2f6e94c9
         # itersolve parameters
         self.rails = [
             stepper.PrinterRail(config.getsection("stepper_x")),

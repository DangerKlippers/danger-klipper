# Wrapper around C helper code
#
# Copyright (C) 2016-2021  Kevin O'Connor <kevin@koconnor.net>
#
# This file may be distributed under the terms of the GNU GPLv3 license.
import os, logging
import cffi


######################################################################
# c_helper.so compiling
######################################################################

GCC_CMD = "gcc"
COMPILE_ARGS = (
    "-Wall -g -O2 -shared -fPIC"
    " -flto -fwhole-program -fno-use-linker-plugin"
    " -o %s %s"
)
SSE_FLAGS = "-mfpmath=sse -msse2"
SOURCE_FILES = [
<<<<<<< HEAD
    "pyhelper.c",
    "serialqueue.c",
    "stepcompress.c",
    "itersolve.c",
    "trapq.c",
    "pollreactor.c",
    "msgblock.c",
    "trdispatch.c",
    "kin_cartesian.c",
    "kin_corexy.c",
    "kin_corexz.c",
    "kin_delta.c",
    "kin_deltesian.c",
    "kin_polar.c",
    "kin_rotary_delta.c",
    "kin_winch.c",
    "kin_extruder.c",
    "kin_shaper.c",
=======
    'pyhelper.c', 'serialqueue.c', 'stepcompress.c', 'itersolve.c', 'trapq.c',
    'pollreactor.c', 'msgblock.c', 'trdispatch.c',
    'kin_cartesian.c', 'kin_corexy.c', 'kin_corexz.c', 'kin_delta.c',
    'kin_deltesian.c', 'kin_polar.c', 'kin_rotary_delta.c', 'kin_winch.c',
    'kin_extruder.c', 'kin_shaper.c', 'kin_idex.c',
>>>>>>> ed66982b
]
DEST_LIB = "c_helper.so"
OTHER_FILES = [
    "list.h",
    "serialqueue.h",
    "stepcompress.h",
    "itersolve.h",
    "pyhelper.h",
    "trapq.h",
    "pollreactor.h",
    "msgblock.h",
]

defs_stepcompress = """
    struct pull_history_steps {
        uint64_t first_clock, last_clock;
        int64_t start_position;
        int step_count, interval, add;
    };

    struct stepcompress *stepcompress_alloc(uint32_t oid);
    void stepcompress_fill(struct stepcompress *sc, uint32_t max_error
        , int32_t queue_step_msgtag, int32_t set_next_step_dir_msgtag);
    void stepcompress_set_invert_sdir(struct stepcompress *sc
        , uint32_t invert_sdir);
    void stepcompress_free(struct stepcompress *sc);
    int stepcompress_reset(struct stepcompress *sc, uint64_t last_step_clock);
    int stepcompress_set_last_position(struct stepcompress *sc
        , uint64_t clock, int64_t last_position);
    int64_t stepcompress_find_past_position(struct stepcompress *sc
        , uint64_t clock);
    int stepcompress_queue_msg(struct stepcompress *sc
        , uint32_t *data, int len);
    int stepcompress_extract_old(struct stepcompress *sc
        , struct pull_history_steps *p, int max
        , uint64_t start_clock, uint64_t end_clock);

    struct steppersync *steppersync_alloc(struct serialqueue *sq
        , struct stepcompress **sc_list, int sc_num, int move_num);
    void steppersync_free(struct steppersync *ss);
    void steppersync_set_time(struct steppersync *ss
        , double time_offset, double mcu_freq);
    int steppersync_flush(struct steppersync *ss, uint64_t move_clock);
"""

defs_itersolve = """
    int32_t itersolve_generate_steps(struct stepper_kinematics *sk
        , double flush_time);
    double itersolve_check_active(struct stepper_kinematics *sk
        , double flush_time);
    int32_t itersolve_is_active_axis(struct stepper_kinematics *sk, char axis);
    void itersolve_set_trapq(struct stepper_kinematics *sk, struct trapq *tq);
    void itersolve_set_stepcompress(struct stepper_kinematics *sk
        , struct stepcompress *sc, double step_dist);
    double itersolve_calc_position_from_coord(struct stepper_kinematics *sk
        , double x, double y, double z);
    void itersolve_set_position(struct stepper_kinematics *sk
        , double x, double y, double z);
    double itersolve_get_commanded_pos(struct stepper_kinematics *sk);
"""

defs_trapq = """
    struct pull_move {
        double print_time, move_t;
        double start_v, accel;
        double start_x, start_y, start_z;
        double x_r, y_r, z_r;
    };

    struct trapq *trapq_alloc(void);
    void trapq_free(struct trapq *tq);
    void trapq_append(struct trapq *tq, double print_time
        , double accel_t, double cruise_t, double decel_t
        , double start_pos_x, double start_pos_y, double start_pos_z
        , double axes_r_x, double axes_r_y, double axes_r_z
        , double start_v, double cruise_v, double accel);
    void trapq_finalize_moves(struct trapq *tq, double print_time);
    void trapq_set_position(struct trapq *tq, double print_time
        , double pos_x, double pos_y, double pos_z);
    int trapq_extract_old(struct trapq *tq, struct pull_move *p, int max
        , double start_time, double end_time);
"""

defs_kin_cartesian = """
    struct stepper_kinematics *cartesian_stepper_alloc(char axis);
"""

defs_kin_corexy = """
    struct stepper_kinematics *corexy_stepper_alloc(char type);
"""

defs_kin_corexz = """
    struct stepper_kinematics *corexz_stepper_alloc(char type);
"""

defs_kin_delta = """
    struct stepper_kinematics *delta_stepper_alloc(double arm2
        , double tower_x, double tower_y);
"""

defs_kin_deltesian = """
    struct stepper_kinematics *deltesian_stepper_alloc(double arm2
        , double arm_x);
"""

defs_kin_polar = """
    struct stepper_kinematics *polar_stepper_alloc(char type);
"""

defs_kin_rotary_delta = """
    struct stepper_kinematics *rotary_delta_stepper_alloc(
        double shoulder_radius, double shoulder_height
        , double angle, double upper_arm, double lower_arm);
"""

defs_kin_winch = """
    struct stepper_kinematics *winch_stepper_alloc(double anchor_x
        , double anchor_y, double anchor_z);
"""

defs_kin_extruder = """
    struct stepper_kinematics *extruder_stepper_alloc(void);
    void extruder_set_pressure_advance(struct stepper_kinematics *sk
        , double pressure_advance, double smooth_time);
"""

defs_kin_shaper = """
    double input_shaper_get_step_generation_window(
        struct stepper_kinematics *sk);
    int input_shaper_set_shaper_params(struct stepper_kinematics *sk, char axis
        , int n, double a[], double t[]);
    int input_shaper_set_sk(struct stepper_kinematics *sk
        , struct stepper_kinematics *orig_sk);
    struct stepper_kinematics * input_shaper_alloc(void);
"""

defs_kin_idex = """
    void dual_carriage_set_sk(struct stepper_kinematics *sk
        , struct stepper_kinematics *orig_sk);
    int dual_carriage_set_transform(struct stepper_kinematics *sk
        , char axis, double scale, double offs);
    struct stepper_kinematics * dual_carriage_alloc(void);
"""

defs_serialqueue = """
    #define MESSAGE_MAX 64
    struct pull_queue_message {
        uint8_t msg[MESSAGE_MAX];
        int len;
        double sent_time, receive_time;
        uint64_t notify_id;
    };

    struct serialqueue *serialqueue_alloc(int serial_fd, char serial_fd_type
        , int client_id);
    void serialqueue_exit(struct serialqueue *sq);
    void serialqueue_free(struct serialqueue *sq);
    struct command_queue *serialqueue_alloc_commandqueue(void);
    void serialqueue_free_commandqueue(struct command_queue *cq);
    void serialqueue_send(struct serialqueue *sq, struct command_queue *cq
        , uint8_t *msg, int len, uint64_t min_clock, uint64_t req_clock
        , uint64_t notify_id);
    void serialqueue_pull(struct serialqueue *sq
        , struct pull_queue_message *pqm);
    void serialqueue_set_wire_frequency(struct serialqueue *sq
        , double frequency);
    void serialqueue_set_receive_window(struct serialqueue *sq
        , int receive_window);
    void serialqueue_set_clock_est(struct serialqueue *sq, double est_freq
        , double conv_time, uint64_t conv_clock, uint64_t last_clock);
    void serialqueue_get_stats(struct serialqueue *sq, char *buf, int len);
    int serialqueue_extract_old(struct serialqueue *sq, int sentq
        , struct pull_queue_message *q, int max);
"""

defs_trdispatch = """
    void trdispatch_start(struct trdispatch *td, uint32_t dispatch_reason);
    void trdispatch_stop(struct trdispatch *td);
    struct trdispatch *trdispatch_alloc(void);
    struct trdispatch_mcu *trdispatch_mcu_alloc(struct trdispatch *td
        , struct serialqueue *sq, struct command_queue *cq, uint32_t trsync_oid
        , uint32_t set_timeout_msgtag, uint32_t trigger_msgtag
        , uint32_t state_msgtag);
    void trdispatch_mcu_setup(struct trdispatch_mcu *tdm
        , uint64_t last_status_clock, uint64_t expire_clock
        , uint64_t expire_ticks, uint64_t min_extend_ticks);
"""

defs_pyhelper = """
    void set_python_logging_callback(void (*func)(const char *));
    double get_monotonic(void);
"""

defs_std = """
    void free(void*);
"""

defs_all = [
<<<<<<< HEAD
    defs_pyhelper,
    defs_serialqueue,
    defs_std,
    defs_stepcompress,
    defs_itersolve,
    defs_trapq,
    defs_trdispatch,
    defs_kin_cartesian,
    defs_kin_corexy,
    defs_kin_corexz,
    defs_kin_delta,
    defs_kin_deltesian,
    defs_kin_polar,
    defs_kin_rotary_delta,
    defs_kin_winch,
    defs_kin_extruder,
    defs_kin_shaper,
=======
    defs_pyhelper, defs_serialqueue, defs_std, defs_stepcompress,
    defs_itersolve, defs_trapq, defs_trdispatch,
    defs_kin_cartesian, defs_kin_corexy, defs_kin_corexz, defs_kin_delta,
    defs_kin_deltesian, defs_kin_polar, defs_kin_rotary_delta, defs_kin_winch,
    defs_kin_extruder, defs_kin_shaper, defs_kin_idex,
>>>>>>> ed66982b
]

# Update filenames to an absolute path
def get_abs_files(srcdir, filelist):
    return [os.path.join(srcdir, fname) for fname in filelist]


# Return the list of file modification times
def get_mtimes(filelist):
    out = []
    for filename in filelist:
        try:
            t = os.path.getmtime(filename)
        except os.error:
            continue
        out.append(t)
    return out


# Check if the code needs to be compiled
def check_build_code(sources, target):
    src_times = get_mtimes(sources)
    obj_times = get_mtimes([target])
    return not obj_times or max(src_times) > min(obj_times)


# Check if the current gcc version supports a particular command-line option
def check_gcc_option(option):
    cmd = "%s %s -S -o /dev/null -xc /dev/null > /dev/null 2>&1" % (
        GCC_CMD,
        option,
    )
    res = os.system(cmd)
    return res == 0


# Check if the current gcc version supports a particular command-line option
def do_build_code(cmd):
    res = os.system(cmd)
    if res:
        msg = "Unable to build C code module (error=%s)" % (res,)
        logging.error(msg)
        raise Exception(msg)


FFI_main = None
FFI_lib = None
pyhelper_logging_callback = None

# Hepler invoked from C errorf() code to log errors
def logging_callback(msg):
    logging.error(FFI_main.string(msg))


# Return the Foreign Function Interface api to the caller
def get_ffi():
    global FFI_main, FFI_lib, pyhelper_logging_callback
    if FFI_lib is None:
        srcdir = os.path.dirname(os.path.realpath(__file__))
        srcfiles = get_abs_files(srcdir, SOURCE_FILES)
        ofiles = get_abs_files(srcdir, OTHER_FILES)
        destlib = get_abs_files(srcdir, [DEST_LIB])[0]
        if check_build_code(srcfiles + ofiles + [__file__], destlib):
            if check_gcc_option(SSE_FLAGS):
                cmd = "%s %s %s" % (GCC_CMD, SSE_FLAGS, COMPILE_ARGS)
            else:
                cmd = "%s %s" % (GCC_CMD, COMPILE_ARGS)
            logging.info("Building C code module %s", DEST_LIB)
            do_build_code(cmd % (destlib, " ".join(srcfiles)))
        FFI_main = cffi.FFI()
        for d in defs_all:
            FFI_main.cdef(d)
        FFI_lib = FFI_main.dlopen(destlib)
        # Setup error logging
        pyhelper_logging_callback = FFI_main.callback(
            "void func(const char *)", logging_callback
        )
        FFI_lib.set_python_logging_callback(pyhelper_logging_callback)
    return FFI_main, FFI_lib


######################################################################
# hub-ctrl hub power controller
######################################################################

HC_COMPILE_CMD = "gcc -Wall -g -O2 -o %s %s -lusb"
HC_SOURCE_FILES = ["hub-ctrl.c"]
HC_SOURCE_DIR = "../../lib/hub-ctrl"
HC_TARGET = "hub-ctrl"
HC_CMD = "sudo %s/hub-ctrl -h 0 -P 2 -p %d"


def run_hub_ctrl(enable_power):
    srcdir = os.path.dirname(os.path.realpath(__file__))
    hubdir = os.path.join(srcdir, HC_SOURCE_DIR)
    srcfiles = get_abs_files(hubdir, HC_SOURCE_FILES)
    destlib = get_abs_files(hubdir, [HC_TARGET])[0]
    if check_build_code(srcfiles, destlib):
        logging.info("Building C code module %s", HC_TARGET)
        do_build_code(HC_COMPILE_CMD % (destlib, " ".join(srcfiles)))
    os.system(HC_CMD % (hubdir, enable_power))


if __name__ == "__main__":
    get_ffi()<|MERGE_RESOLUTION|>--- conflicted
+++ resolved
@@ -19,7 +19,6 @@
 )
 SSE_FLAGS = "-mfpmath=sse -msse2"
 SOURCE_FILES = [
-<<<<<<< HEAD
     "pyhelper.c",
     "serialqueue.c",
     "stepcompress.c",
@@ -38,13 +37,7 @@
     "kin_winch.c",
     "kin_extruder.c",
     "kin_shaper.c",
-=======
-    'pyhelper.c', 'serialqueue.c', 'stepcompress.c', 'itersolve.c', 'trapq.c',
-    'pollreactor.c', 'msgblock.c', 'trdispatch.c',
-    'kin_cartesian.c', 'kin_corexy.c', 'kin_corexz.c', 'kin_delta.c',
-    'kin_deltesian.c', 'kin_polar.c', 'kin_rotary_delta.c', 'kin_winch.c',
-    'kin_extruder.c', 'kin_shaper.c', 'kin_idex.c',
->>>>>>> ed66982b
+    "kin_idex.c",
 ]
 DEST_LIB = "c_helper.so"
 OTHER_FILES = [
@@ -243,7 +236,6 @@
 """
 
 defs_all = [
-<<<<<<< HEAD
     defs_pyhelper,
     defs_serialqueue,
     defs_std,
@@ -261,13 +253,7 @@
     defs_kin_winch,
     defs_kin_extruder,
     defs_kin_shaper,
-=======
-    defs_pyhelper, defs_serialqueue, defs_std, defs_stepcompress,
-    defs_itersolve, defs_trapq, defs_trdispatch,
-    defs_kin_cartesian, defs_kin_corexy, defs_kin_corexz, defs_kin_delta,
-    defs_kin_deltesian, defs_kin_polar, defs_kin_rotary_delta, defs_kin_winch,
-    defs_kin_extruder, defs_kin_shaper, defs_kin_idex,
->>>>>>> ed66982b
+    defs_kin_idex,
 ]
 
 # Update filenames to an absolute path

# Support for common SPI based thermocouple and RTD temperature sensors
#
# Copyright (C) 2018  Petri Honkala <cruwaller@gmail.com>
# Copyright (C) 2018  Kevin O'Connor <kevin@koconnor.net>
#
# This file may be distributed under the terms of the GNU GPLv3 license.
import math, logging
from . import bus


######################################################################
# SensorBase
######################################################################

REPORT_TIME = 0.300
MAX_INVALID_COUNT = 3


class SensorBase:
    def __init__(self, config, chip_type, config_cmd=None, spi_mode=1):
        self.printer = config.get_printer()
        self.chip_type = chip_type
        self._callback = None
        self.min_sample_value = self.max_sample_value = 0
        self._report_clock = 0
        self.spi = bus.MCU_SPI_from_config(
            config, spi_mode, pin_option="sensor_pin", default_speed=4000000
        )
        if config_cmd is not None:
            self.spi.spi_send(config_cmd)
        self.mcu = mcu = self.spi.get_mcu()
        # Reader chip configuration
        self.oid = oid = mcu.create_oid()
        mcu.register_response(
            self._handle_spi_response, "thermocouple_result", oid
        )
        mcu.register_config_callback(self._build_config)

    def setup_minmax(self, min_temp, max_temp):
        adc_range = [self.calc_adc(min_temp), self.calc_adc(max_temp)]
        self.min_sample_value = min(adc_range)
        self.max_sample_value = max(adc_range)

    def setup_callback(self, cb):
        self._callback = cb

    def get_report_time_delta(self):
        return REPORT_TIME

    def _build_config(self):
        self.mcu.add_config_cmd(
            "config_thermocouple oid=%u spi_oid=%u thermocouple_type=%s"
            % (self.oid, self.spi.get_oid(), self.chip_type)
        )
        clock = self.mcu.get_query_slot(self.oid)
        self._report_clock = self.mcu.seconds_to_clock(REPORT_TIME)
        self.mcu.add_config_cmd(
            "query_thermocouple oid=%u clock=%u rest_ticks=%u"
<<<<<<< HEAD
            " min_value=%u max_value=%u"
            % (
                self.oid,
                clock,
                self._report_clock,
                self.min_sample_value,
                self.max_sample_value,
            ),
            is_init=True,
        )

    def _handle_spi_response(self, params):
        temp = self.calc_temp(params["value"], params["fault"])
        next_clock = self.mcu.clock32_to_clock64(params["next_clock"])
=======
            " min_value=%u max_value=%u max_invalid_count=%u" % (
                self.oid, clock, self._report_clock,
                self.min_sample_value, self.max_sample_value,
                MAX_INVALID_COUNT), is_init=True)
    def _handle_spi_response(self, params):
        if params['fault']:
            self.handle_fault(params['value'], params['fault'])
            return
        temp = self.calc_temp(params['value'])
        next_clock      = self.mcu.clock32_to_clock64(params['next_clock'])
>>>>>>> 645a1b83
        last_read_clock = next_clock - self._report_clock
        last_read_time = self.mcu.clock_to_print_time(last_read_clock)
        self._callback(last_read_time, temp)
<<<<<<< HEAD

    def fault(self, msg):
        self.printer.invoke_async_shutdown(msg)
=======
    def report_fault(self, msg):
        logging.warn(msg)
>>>>>>> 645a1b83


######################################################################
# MAX31856 thermocouple
######################################################################

MAX31856_CR0_REG = 0x00
MAX31856_CR0_AUTOCONVERT = 0x80
MAX31856_CR0_1SHOT = 0x40
MAX31856_CR0_OCFAULT1 = 0x20
MAX31856_CR0_OCFAULT0 = 0x10
MAX31856_CR0_CJ = 0x08
MAX31856_CR0_FAULT = 0x04
MAX31856_CR0_FAULTCLR = 0x02
MAX31856_CR0_FILT50HZ = 0x01
MAX31856_CR0_FILT60HZ = 0x00

MAX31856_CR1_REG = 0x01
MAX31856_CR1_AVGSEL1 = 0x00
MAX31856_CR1_AVGSEL2 = 0x10
MAX31856_CR1_AVGSEL4 = 0x20
MAX31856_CR1_AVGSEL8 = 0x30
MAX31856_CR1_AVGSEL16 = 0x70

MAX31856_MASK_REG = 0x02
MAX31856_MASK_COLD_JUNCTION_HIGH_FAULT = 0x20
MAX31856_MASK_COLD_JUNCTION_LOW_FAULT = 0x10
MAX31856_MASK_THERMOCOUPLE_HIGH_FAULT = 0x08
MAX31856_MASK_THERMOCOUPLE_LOW_FAULT = 0x04
MAX31856_MASK_VOLTAGE_UNDER_OVER_FAULT = 0x02
MAX31856_MASK_THERMOCOUPLE_OPEN_FAULT = 0x01

MAX31856_CJHF_REG = 0x03
MAX31856_CJLF_REG = 0x04
MAX31856_LTHFTH_REG = 0x05
MAX31856_LTHFTL_REG = 0x06
MAX31856_LTLFTH_REG = 0x07
MAX31856_LTLFTL_REG = 0x08
MAX31856_CJTO_REG = 0x09
MAX31856_CJTH_REG = 0x0A
MAX31856_CJTL_REG = 0x0B
MAX31856_LTCBH_REG = 0x0C
MAX31856_LTCBM_REG = 0x0D
MAX31856_LTCBL_REG = 0x0E

MAX31856_SR_REG = 0x0F
MAX31856_FAULT_CJRANGE = 0x80  # Cold Junction out of range
MAX31856_FAULT_TCRANGE = 0x40  # Thermocouple out of range
MAX31856_FAULT_CJHIGH = 0x20  # Cold Junction High
MAX31856_FAULT_CJLOW = 0x10  # Cold Junction Low
MAX31856_FAULT_TCHIGH = 0x08  # Thermocouple Low
MAX31856_FAULT_TCLOW = 0x04  # Thermocouple Low
MAX31856_FAULT_OVUV = 0x02  # Under Over Voltage
MAX31856_FAULT_OPEN = 0x01

MAX31856_SCALE = 5
MAX31856_MULT = 0.0078125


class MAX31856(SensorBase):
    def __init__(self, config):
<<<<<<< HEAD
        SensorBase.__init__(
            self, config, "MAX31856", self.build_spi_init(config)
        )

    def calc_temp(self, adc, fault):
=======
        SensorBase.__init__(self, config, "MAX31856",
                            self.build_spi_init(config))
    def handle_fault(self, adc, fault):
>>>>>>> 645a1b83
        if fault & MAX31856_FAULT_CJRANGE:
            self.report_fault("Max31856: Cold Junction Range Fault")
        if fault & MAX31856_FAULT_TCRANGE:
            self.report_fault("Max31856: Thermocouple Range Fault")
        if fault & MAX31856_FAULT_CJHIGH:
            self.report_fault("Max31856: Cold Junction High Fault")
        if fault & MAX31856_FAULT_CJLOW:
            self.report_fault("Max31856: Cold Junction Low Fault")
        if fault & MAX31856_FAULT_TCHIGH:
            self.report_fault("Max31856: Thermocouple High Fault")
        if fault & MAX31856_FAULT_TCLOW:
            self.report_fault("Max31856: Thermocouple Low Fault")
        if fault & MAX31856_FAULT_OVUV:
            self.report_fault("Max31856: Over/Under Voltage Fault")
        if fault & MAX31856_FAULT_OPEN:
            self.report_fault("Max31856: Thermocouple Open Fault")
    def calc_temp(self, adc):
        adc = adc >> MAX31856_SCALE
        # Fix sign bit:
        if adc & 0x40000:
            adc = ((adc & 0x3FFFF) + 1) * -1
        temp = MAX31856_MULT * adc
        return temp

    def calc_adc(self, temp):
        adc = int((temp / MAX31856_MULT) + 0.5)  # convert to ADC value
        adc = max(0, min(0x3FFFF, adc)) << MAX31856_SCALE
        return adc

    def build_spi_init(self, config):
        cmds = []
        value = MAX31856_CR0_AUTOCONVERT
        if config.getboolean("tc_use_50Hz_filter", False):
            value |= MAX31856_CR0_FILT50HZ
        cmds.append(0x80 + MAX31856_CR0_REG)
        cmds.append(value)

        types = {
            "B": 0b0000,
            "E": 0b0001,
            "J": 0b0010,
            "K": 0b0011,
            "N": 0b0100,
            "R": 0b0101,
            "S": 0b0110,
            "T": 0b0111,
        }
        value = config.getchoice("tc_type", types, default="K")
        averages = {
            1: MAX31856_CR1_AVGSEL1,
            2: MAX31856_CR1_AVGSEL2,
            4: MAX31856_CR1_AVGSEL4,
            8: MAX31856_CR1_AVGSEL8,
            16: MAX31856_CR1_AVGSEL16,
        }
        value |= config.getchoice("tc_averaging_count", averages, 1)
        cmds.append(value)

        value = (
            MAX31856_MASK_VOLTAGE_UNDER_OVER_FAULT
            | MAX31856_MASK_THERMOCOUPLE_OPEN_FAULT
        )
        cmds.append(value)
        return cmds


######################################################################
# MAX31855 thermocouple
######################################################################

MAX31855_SCALE = 18
MAX31855_MULT = 0.25


class MAX31855(SensorBase):
    def __init__(self, config):
        SensorBase.__init__(self, config, "MAX31855", spi_mode=0)
<<<<<<< HEAD

    def calc_temp(self, adc, fault):
        if adc & 0x1:
            self.fault("MAX31855 : Open Circuit")
        if adc & 0x2:
            self.fault("MAX31855 : Short to GND")
        if adc & 0x4:
            self.fault("MAX31855 : Short to Vcc")
=======
    def handle_fault(self, adc, fault):
        if fault & 0x1:
            self.report_fault("MAX31855 : Open Circuit")
        if fault & 0x2:
            self.report_fault("MAX31855 : Short to GND")
        if fault & 0x4:
            self.report_fault("MAX31855 : Short to Vcc")
    def calc_temp(self, adc):
>>>>>>> 645a1b83
        adc = adc >> MAX31855_SCALE
        # Fix sign bit:
        if adc & 0x2000:
            adc = ((adc & 0x1FFF) + 1) * -1
        temp = MAX31855_MULT * adc
        return temp

    def calc_adc(self, temp):
        adc = int((temp / MAX31855_MULT) + 0.5)  # convert to ADC value
        adc = max(0, min(0x1FFF, adc)) << MAX31855_SCALE
        return adc


######################################################################
# MAX6675 thermocouple
######################################################################

MAX6675_SCALE = 3
MAX6675_MULT = 0.25


class MAX6675(SensorBase):
    def __init__(self, config):
        SensorBase.__init__(self, config, "MAX6675", spi_mode=0)
<<<<<<< HEAD

    def calc_temp(self, adc, fault):
        if adc & 0x02:
            self.fault("Max6675 : Device ID error")
        if adc & 0x04:
            self.fault("Max6675 : Thermocouple Open Fault")
=======
    def handle_fault(self, adc, fault):
        if fault & 0x02:
            self.report_fault("Max6675 : Device ID error")
        if fault & 0x04:
            self.report_fault("Max6675 : Thermocouple Open Fault")
    def calc_temp(self, adc):
>>>>>>> 645a1b83
        adc = adc >> MAX6675_SCALE
        # Fix sign bit:
        if adc & 0x2000:
            adc = ((adc & 0x1FFF) + 1) * -1
        temp = MAX6675_MULT * adc
        return temp

    def calc_adc(self, temp):
        adc = int((temp / MAX6675_MULT) + 0.5)  # convert to ADC value
        adc = max(0, min(0x1FFF, adc)) << MAX6675_SCALE
        return adc


######################################################################
# MAX31865 (RTD sensor)
######################################################################

MAX31865_CONFIG_REG = 0x00
MAX31865_RTDMSB_REG = 0x01
MAX31865_RTDLSB_REG = 0x02
MAX31865_HFAULTMSB_REG = 0x03
MAX31865_HFAULTLSB_REG = 0x04
MAX31865_LFAULTMSB_REG = 0x05
MAX31865_LFAULTLSB_REG = 0x06
MAX31865_FAULTSTAT_REG = 0x07

MAX31865_CONFIG_BIAS = 0x80
MAX31865_CONFIG_MODEAUTO = 0x40
MAX31865_CONFIG_1SHOT = 0x20
MAX31865_CONFIG_3WIRE = 0x10
MAX31865_CONFIG_FAULTCLEAR = 0x02
MAX31865_CONFIG_FILT50HZ = 0x01

MAX31865_FAULT_HIGHTHRESH = 0x80
MAX31865_FAULT_LOWTHRESH = 0x40
MAX31865_FAULT_REFINLOW = 0x20
MAX31865_FAULT_REFINHIGH = 0x10
MAX31865_FAULT_RTDINLOW = 0x08
MAX31865_FAULT_OVUV = 0x04

MAX31865_ADC_MAX = 1 << 15

# Callendar-Van Dusen constants for platinum resistance thermometers (RTD)
CVD_A = 3.9083e-3
CVD_B = -5.775e-7


class MAX31865(SensorBase):
    def __init__(self, config):
        rtd_nominal_r = config.getfloat("rtd_nominal_r", 100.0, above=0.0)
        rtd_reference_r = config.getfloat("rtd_reference_r", 430.0, above=0.0)
        adc_to_resist = rtd_reference_r / float(MAX31865_ADC_MAX)
        self.adc_to_resist_div_nominal = adc_to_resist / rtd_nominal_r
<<<<<<< HEAD
        SensorBase.__init__(
            self, config, "MAX31865", self.build_spi_init(config)
        )

    def calc_temp(self, adc, fault):
=======
        self.config_reg = self.build_spi_init(config)
        SensorBase.__init__(self, config, "MAX31865", self.config_reg)
    def handle_fault(self, adc, fault):
>>>>>>> 645a1b83
        if fault & 0x80:
            self.report_fault("Max31865 RTD input is disconnected")
        if fault & 0x40:
            self.report_fault("Max31865 RTD input is shorted")
        if fault & 0x20:
<<<<<<< HEAD
            self.fault(
                "Max31865 VREF- is greater than 0.85 * VBIAS, FORCE- open"
            )
=======
            self.report_fault(
                "Max31865 VREF- is greater than 0.85 * VBIAS, FORCE- open")
>>>>>>> 645a1b83
        if fault & 0x10:
            self.report_fault(
                "Max31865 VREF- is less than 0.85 * VBIAS, FORCE- open")
        if fault & 0x08:
            self.report_fault(
                "Max31865 VRTD- is less than 0.85 * VBIAS, FORCE- open")
        if fault & 0x04:
<<<<<<< HEAD
            self.fault("Max31865 Overvoltage or undervoltage fault")
        if fault & 0x03:
            self.fault("Max31865 Unspecified error")
        adc = adc >> 1  # remove fault bit
=======
            self.report_fault("Max31865 Overvoltage or undervoltage fault")
        if not fault & 0xfc:
            self.report_fault("Max31865 Unspecified error")
        # Attempt to clear the fault
        self.spi.spi_send(self.config_reg)
    def calc_temp(self, adc):
        adc = adc >> 1 # remove fault bit
>>>>>>> 645a1b83
        R_div_nominal = adc * self.adc_to_resist_div_nominal
        # Resistance (relative to rtd_nominal_r) is calculated using:
        #  R_div_nominal = 1. + CVD_A * temp + CVD_B * temp**2
        # Solve for temp using quadratic equation:
        #  temp = (-b +- sqrt(b**2 - 4ac)) / 2a
        discriminant = math.sqrt(
            CVD_A**2 - 4.0 * CVD_B * (1.0 - R_div_nominal)
        )
        temp = (-CVD_A + discriminant) / (2.0 * CVD_B)
        return temp

    def calc_adc(self, temp):
        # Calculate relative resistance via Callendar-Van Dusen formula:
        #  resistance = rtd_nominal_r * (1 + CVD_A * temp + CVD_B * temp**2)
        R_div_nominal = 1.0 + CVD_A * temp + CVD_B * temp * temp
        adc = int(R_div_nominal / self.adc_to_resist_div_nominal + 0.5)
        adc = max(0, min(MAX31865_ADC_MAX, adc))
        adc = adc << 1  # Add fault bit
        return adc

    def build_spi_init(self, config):
        value = (
            MAX31865_CONFIG_BIAS
            | MAX31865_CONFIG_MODEAUTO
            | MAX31865_CONFIG_FAULTCLEAR
        )
        if config.getboolean("rtd_use_50Hz_filter", False):
            value |= MAX31865_CONFIG_FILT50HZ
        if config.getint("rtd_num_of_wires", 2) == 3:
            value |= MAX31865_CONFIG_3WIRE
        cmd = 0x80 + MAX31865_CONFIG_REG
        return [cmd, value]


######################################################################
# Sensor registration
######################################################################

Sensors = {
    "MAX6675": MAX6675,
    "MAX31855": MAX31855,
    "MAX31856": MAX31856,
    "MAX31865": MAX31865,
}


def load_config(config):
    # Register sensors
    pheaters = config.get_printer().load_object(config, "heaters")
    for name, klass in Sensors.items():
        pheaters.add_sensor_factory(name, klass)<|MERGE_RESOLUTION|>--- conflicted
+++ resolved
@@ -56,44 +56,30 @@
         self._report_clock = self.mcu.seconds_to_clock(REPORT_TIME)
         self.mcu.add_config_cmd(
             "query_thermocouple oid=%u clock=%u rest_ticks=%u"
-<<<<<<< HEAD
-            " min_value=%u max_value=%u"
+            " min_value=%u max_value=%u max_invalid_count=%u"
             % (
                 self.oid,
                 clock,
                 self._report_clock,
                 self.min_sample_value,
                 self.max_sample_value,
+                MAX_INVALID_COUNT,
             ),
             is_init=True,
         )
 
     def _handle_spi_response(self, params):
-        temp = self.calc_temp(params["value"], params["fault"])
+        if params["fault"]:
+            self.handle_fault(params["value"], params["fault"])
+            return
+        temp = self.calc_temp(params["value"])
         next_clock = self.mcu.clock32_to_clock64(params["next_clock"])
-=======
-            " min_value=%u max_value=%u max_invalid_count=%u" % (
-                self.oid, clock, self._report_clock,
-                self.min_sample_value, self.max_sample_value,
-                MAX_INVALID_COUNT), is_init=True)
-    def _handle_spi_response(self, params):
-        if params['fault']:
-            self.handle_fault(params['value'], params['fault'])
-            return
-        temp = self.calc_temp(params['value'])
-        next_clock      = self.mcu.clock32_to_clock64(params['next_clock'])
->>>>>>> 645a1b83
         last_read_clock = next_clock - self._report_clock
         last_read_time = self.mcu.clock_to_print_time(last_read_clock)
         self._callback(last_read_time, temp)
-<<<<<<< HEAD
-
-    def fault(self, msg):
-        self.printer.invoke_async_shutdown(msg)
-=======
+
     def report_fault(self, msg):
         logging.warn(msg)
->>>>>>> 645a1b83
 
 
 ######################################################################
@@ -155,17 +141,11 @@
 
 class MAX31856(SensorBase):
     def __init__(self, config):
-<<<<<<< HEAD
         SensorBase.__init__(
             self, config, "MAX31856", self.build_spi_init(config)
         )
 
-    def calc_temp(self, adc, fault):
-=======
-        SensorBase.__init__(self, config, "MAX31856",
-                            self.build_spi_init(config))
     def handle_fault(self, adc, fault):
->>>>>>> 645a1b83
         if fault & MAX31856_FAULT_CJRANGE:
             self.report_fault("Max31856: Cold Junction Range Fault")
         if fault & MAX31856_FAULT_TCRANGE:
@@ -182,6 +162,7 @@
             self.report_fault("Max31856: Over/Under Voltage Fault")
         if fault & MAX31856_FAULT_OPEN:
             self.report_fault("Max31856: Thermocouple Open Fault")
+
     def calc_temp(self, adc):
         adc = adc >> MAX31856_SCALE
         # Fix sign bit:
@@ -243,16 +224,7 @@
 class MAX31855(SensorBase):
     def __init__(self, config):
         SensorBase.__init__(self, config, "MAX31855", spi_mode=0)
-<<<<<<< HEAD
-
-    def calc_temp(self, adc, fault):
-        if adc & 0x1:
-            self.fault("MAX31855 : Open Circuit")
-        if adc & 0x2:
-            self.fault("MAX31855 : Short to GND")
-        if adc & 0x4:
-            self.fault("MAX31855 : Short to Vcc")
-=======
+
     def handle_fault(self, adc, fault):
         if fault & 0x1:
             self.report_fault("MAX31855 : Open Circuit")
@@ -260,8 +232,8 @@
             self.report_fault("MAX31855 : Short to GND")
         if fault & 0x4:
             self.report_fault("MAX31855 : Short to Vcc")
+
     def calc_temp(self, adc):
->>>>>>> 645a1b83
         adc = adc >> MAX31855_SCALE
         # Fix sign bit:
         if adc & 0x2000:
@@ -286,21 +258,14 @@
 class MAX6675(SensorBase):
     def __init__(self, config):
         SensorBase.__init__(self, config, "MAX6675", spi_mode=0)
-<<<<<<< HEAD
-
-    def calc_temp(self, adc, fault):
-        if adc & 0x02:
-            self.fault("Max6675 : Device ID error")
-        if adc & 0x04:
-            self.fault("Max6675 : Thermocouple Open Fault")
-=======
+
     def handle_fault(self, adc, fault):
         if fault & 0x02:
             self.report_fault("Max6675 : Device ID error")
         if fault & 0x04:
             self.report_fault("Max6675 : Thermocouple Open Fault")
+
     def calc_temp(self, adc):
->>>>>>> 645a1b83
         adc = adc >> MAX6675_SCALE
         # Fix sign bit:
         if adc & 0x2000:
@@ -354,51 +319,35 @@
         rtd_reference_r = config.getfloat("rtd_reference_r", 430.0, above=0.0)
         adc_to_resist = rtd_reference_r / float(MAX31865_ADC_MAX)
         self.adc_to_resist_div_nominal = adc_to_resist / rtd_nominal_r
-<<<<<<< HEAD
-        SensorBase.__init__(
-            self, config, "MAX31865", self.build_spi_init(config)
-        )
-
-    def calc_temp(self, adc, fault):
-=======
         self.config_reg = self.build_spi_init(config)
         SensorBase.__init__(self, config, "MAX31865", self.config_reg)
+
     def handle_fault(self, adc, fault):
->>>>>>> 645a1b83
         if fault & 0x80:
             self.report_fault("Max31865 RTD input is disconnected")
         if fault & 0x40:
             self.report_fault("Max31865 RTD input is shorted")
         if fault & 0x20:
-<<<<<<< HEAD
-            self.fault(
+            self.report_fault(
                 "Max31865 VREF- is greater than 0.85 * VBIAS, FORCE- open"
             )
-=======
-            self.report_fault(
-                "Max31865 VREF- is greater than 0.85 * VBIAS, FORCE- open")
->>>>>>> 645a1b83
         if fault & 0x10:
             self.report_fault(
-                "Max31865 VREF- is less than 0.85 * VBIAS, FORCE- open")
+                "Max31865 VREF- is less than 0.85 * VBIAS, FORCE- open"
+            )
         if fault & 0x08:
             self.report_fault(
-                "Max31865 VRTD- is less than 0.85 * VBIAS, FORCE- open")
+                "Max31865 VRTD- is less than 0.85 * VBIAS, FORCE- open"
+            )
         if fault & 0x04:
-<<<<<<< HEAD
-            self.fault("Max31865 Overvoltage or undervoltage fault")
-        if fault & 0x03:
-            self.fault("Max31865 Unspecified error")
-        adc = adc >> 1  # remove fault bit
-=======
             self.report_fault("Max31865 Overvoltage or undervoltage fault")
-        if not fault & 0xfc:
+        if not fault & 0xFC:
             self.report_fault("Max31865 Unspecified error")
         # Attempt to clear the fault
         self.spi.spi_send(self.config_reg)
+
     def calc_temp(self, adc):
-        adc = adc >> 1 # remove fault bit
->>>>>>> 645a1b83
+        adc = adc >> 1  # remove fault bit
         R_div_nominal = adc * self.adc_to_resist_div_nominal
         # Resistance (relative to rtd_nominal_r) is calculated using:
         #  R_div_nominal = 1. + CVD_A * temp + CVD_B * temp**2

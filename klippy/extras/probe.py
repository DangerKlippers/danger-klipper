--- conflicted
+++ resolved
@@ -248,17 +248,12 @@
         gcmd.respond_info("probe: %s" % (["open", "TRIGGERED"][not not res],))
 
     def get_status(self, eventtime):
-<<<<<<< HEAD
         return {
+            "name": self.name,
             "last_query": self.last_state,
             "last_z_result": self.last_z_result,
         }
 
-=======
-        return {'name': self.name,
-                'last_query': self.last_state,
-                'last_z_result': self.last_z_result}
->>>>>>> 645a1b83
     cmd_PROBE_ACCURACY_help = "Probe Z-height accuracy at current XY position"
 
     def cmd_PROBE_ACCURACY(self, gcmd):
@@ -463,21 +458,13 @@
         self.name = config.get_name()
         self.gcode = self.printer.lookup_object("gcode")
         # Read config settings
-<<<<<<< HEAD
         if default_points is None or config.get("points", None) is not None:
             self.probe_points = config.getlists(
                 "points", seps=(",", "\n"), parser=float, count=2
             )
-        self.horizontal_move_z = config.getfloat("horizontal_move_z", 5.0)
+        def_move_z = config.getfloat("horizontal_move_z", 5.0)
+        self.default_horizontal_move_z = def_move_z
         self.speed = config.getfloat("speed", 50.0, above=0.0)
-=======
-        if default_points is None or config.get('points', None) is not None:
-            self.probe_points = config.getlists('points', seps=(',', '\n'),
-                                                parser=float, count=2)
-        def_move_z = config.getfloat('horizontal_move_z', 5.)
-        self.default_horizontal_move_z = def_move_z
-        self.speed = config.getfloat('speed', 50., above=0.)
->>>>>>> 645a1b83
         self.use_offsets = False
         # Internal probing state
         self.lift_speed = self.speed
@@ -529,14 +516,9 @@
         probe = self.printer.lookup_object("probe", None)
         method = gcmd.get("METHOD", "automatic").lower()
         self.results = []
-<<<<<<< HEAD
+        def_move_z = self.default_horizontal_move_z
+        self.horizontal_move_z = gcmd.get_float("HORIZONTAL_MOVE_Z", def_move_z)
         if probe is None or method != "automatic":
-=======
-        def_move_z = self.default_horizontal_move_z
-        self.horizontal_move_z = gcmd.get_float('HORIZONTAL_MOVE_Z',
-                                                def_move_z)
-        if probe is None or method != 'automatic':
->>>>>>> 645a1b83
             # Manual probe
             self.lift_speed = self.speed
             self.probe_offsets = (0.0, 0.0, 0.0)

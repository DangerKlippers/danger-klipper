--- conflicted
+++ resolved
@@ -71,15 +71,8 @@
         self.queries_pending = 0
         # Extend clock to 64bit
         last_clock = self.last_clock
-<<<<<<< HEAD
-        clock = (last_clock & ~0xFFFFFFFF) | params["clock"]
-        if clock < last_clock:
-            clock += 0x100000000
-        self.last_clock = clock
-=======
-        clock_delta = (params['clock'] - last_clock) & 0xffffffff
+        clock_delta = (params["clock"] - last_clock) & 0xFFFFFFFF
         self.last_clock = clock = last_clock + clock_delta
->>>>>>> 547bfbf8
         # Check if this is the best round-trip-time seen so far
         sent_time = params["#sent_time"]
         if not sent_time:
@@ -182,17 +175,10 @@
     # misc commands
     def clock32_to_clock64(self, clock32):
         last_clock = self.last_clock
-<<<<<<< HEAD
-        clock_diff = (last_clock - clock32) & 0xFFFFFFFF
-        if clock_diff & 0x80000000:
-            return last_clock + 0x100000000 - clock_diff
-        return last_clock - clock_diff
-
-=======
-        clock_diff = (clock32 - last_clock) & 0xffffffff
+        clock_diff = (clock32 - last_clock) & 0xFFFFFFFF
         clock_diff -= (clock_diff & 0x80000000) << 1
         return last_clock + clock_diff
->>>>>>> 547bfbf8
+
     def is_active(self):
         return self.queries_pending <= 4
 
